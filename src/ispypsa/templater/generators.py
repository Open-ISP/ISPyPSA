--- conflicted
+++ resolved
@@ -177,11 +177,7 @@
     df.loc[where_str, col] = _fuzzy_match_names(
         df.loc[where_str, col],
         replacement_dict.keys(),
-<<<<<<< HEAD
-        "merging in existing, committed, anticipated and additional generator static properties",
-=======
         f"merging in the existing, committed, anticipated and additional generator static property {col}",
->>>>>>> 1918c96d
         not_match="existing",
         threshold=90,
     )
