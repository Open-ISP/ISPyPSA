import os
from pathlib import Path
from typing import Literal

from pydantic import BaseModel, field_validator, model_validator

from ..templater.lists import _ISP_SCENARIOS


class PathsConfig(BaseModel):
    parsed_traces_directory: str
    parsed_workbook_cache: str
    workbook_path: str | None
    run_directory: str

    @field_validator("parsed_traces_directory")
    @classmethod
    def validate_parsed_traces_directory(cls, parsed_traces_directory: str):
        if parsed_traces_directory == "NOT_SET_FOR_TESTING":
            return parsed_traces_directory

        if parsed_traces_directory == "ENV":
            parsed_traces_directory = os.environ.get("PATH_TO_PARSED_TRACES")
            if parsed_traces_directory is None:
                raise ValueError("Environment variable PATH_TO_PARSED_TRACES not set")

        trace_path = Path(parsed_traces_directory)
        if not trace_path.exists():
            raise NotADirectoryError(
                f"The parsed traces directory specified in the config ({trace_path})"
                + " does not exist"
            )
        # check this folder contains sub-folders named solar, wind and demand
        child_folders = set([folder.parts[-1] for folder in trace_path.iterdir()])
        if child_folders != set(("demand", "wind", "solar")):
            raise ValueError(
                "The parsed traces directory must contain the following sub-folders"
                + " with parsed trace data: 'demand', 'solar', 'wind'"
            )
        return parsed_traces_directory


class NodesConfig(BaseModel):
    regional_granularity: Literal["sub_regions", "nem_regions", "single_region"]
    rezs: Literal["discrete_nodes", "attached_to_parent_node"]


class NetworkConfig(BaseModel):
    nodes: NodesConfig
    annuitisation_lifetime: int
    transmission_expansion: bool
    rez_transmission_expansion: bool
    rez_to_sub_region_transmission_default_limit: float


class TemporalAggregationConfig(BaseModel):
    representative_weeks: list[int] | None


class TemporalRangeConfig(BaseModel):
    start_year: int
    end_year: int

    @model_validator(mode="after")
    def validate_end_year(self):
        if self.end_year < self.start_year:
            raise ValueError(
                "config end_year must be greater than or equal to start_year"
            )
        return self


class TemporalDetailedConfig(BaseModel):
    reference_year_cycle: list[int]
    resolution_min: int
    aggregation: TemporalAggregationConfig

    @field_validator("resolution_min")
    @classmethod
    def validate_temporal_resolution_min(cls, operational_temporal_resolution_min: int):
        # TODO properly implement temporal aggregation so this first check can be removed.
        if operational_temporal_resolution_min != 30:
            raise ValueError(
                "config operational_temporal_resolution_min must equal 30 min"
            )
        if operational_temporal_resolution_min < 30:
            raise ValueError(
                "config operational_temporal_resolution_min must be greater than or equal to 30 min"
            )
        if (operational_temporal_resolution_min % 30) != 0:
            raise ValueError(
                "config operational_temporal_resolution_min must be multiple of 30 min"
            )
        return operational_temporal_resolution_min


class TemporalOperationalConfig(TemporalDetailedConfig):
    horizon: int
    overlap: int


class TemporalCapacityInvestmentConfig(TemporalDetailedConfig):
    investment_periods: list[int]


class TemporalConfig(BaseModel):
    year_type: Literal["fy", "calendar"]
    range: TemporalRangeConfig
    capacity_expansion: TemporalCapacityInvestmentConfig
    operational: TemporalOperationalConfig = None

    @model_validator(mode="after")
    def validate_investment_periods(self):
        if min(self.capacity_expansion.investment_periods) != self.range.start_year:
            raise ValueError(
                "config first investment period must be equal to start_year"
            )
        if len(self.capacity_expansion.investment_periods) != len(
            set(self.capacity_expansion.investment_periods)
        ):
            raise ValueError("config all years in investment_periods must be unique")
        if (
            sorted(self.capacity_expansion.investment_periods)
            != self.capacity_expansion.investment_periods
        ):
            raise ValueError(
                "config investment_periods must be provided in sequential order"
            )
        return self


class UnservedEnergyConfig(BaseModel):
    cost: float = None
    generator_size_mw: float = 1e5  # Default to a very large value (100,000 MW)


class ModelConfig(BaseModel):
    ispypsa_run_name: str
    scenario: Literal[tuple(_ISP_SCENARIOS)]
    wacc: float
    discount_rate: float
    network: NetworkConfig
    temporal: TemporalConfig
    iasr_workbook_version: str
    unserved_energy: UnservedEnergyConfig
<<<<<<< HEAD
    filter_by_nem_regions: list[str] | None = None
    filter_by_isp_sub_regions: list[str] | None = None

    @model_validator(mode="after")
    def validate_region_filters(self):
        if (
            self.filter_by_nem_regions is not None
            and self.filter_by_isp_sub_regions is not None
        ):
            raise ValueError(
                "Cannot specify both filter_by_nem_regions and filter_by_isp_sub_regions"
            )
        return self

=======
    paths: PathsConfig
>>>>>>> 913c7d50
    solver: Literal[
        "highs",
        "cbc",
        "glpk",
        "scip",
        "cplex",
        "gurobi",
        "xpress",
        "mosek",
        "copt",
        "mindopt",
        "pips",
    ]<|MERGE_RESOLUTION|>--- conflicted
+++ resolved
@@ -136,6 +136,7 @@
 
 class ModelConfig(BaseModel):
     ispypsa_run_name: str
+    paths: PathsConfig
     scenario: Literal[tuple(_ISP_SCENARIOS)]
     wacc: float
     discount_rate: float
@@ -143,24 +144,8 @@
     temporal: TemporalConfig
     iasr_workbook_version: str
     unserved_energy: UnservedEnergyConfig
-<<<<<<< HEAD
     filter_by_nem_regions: list[str] | None = None
     filter_by_isp_sub_regions: list[str] | None = None
-
-    @model_validator(mode="after")
-    def validate_region_filters(self):
-        if (
-            self.filter_by_nem_regions is not None
-            and self.filter_by_isp_sub_regions is not None
-        ):
-            raise ValueError(
-                "Cannot specify both filter_by_nem_regions and filter_by_isp_sub_regions"
-            )
-        return self
-
-=======
-    paths: PathsConfig
->>>>>>> 913c7d50
     solver: Literal[
         "highs",
         "cbc",
@@ -173,4 +158,16 @@
         "copt",
         "mindopt",
         "pips",
-    ]+    ]
+     
+
+    @model_validator(mode="after")
+    def validate_region_filters(self):
+        if (
+            self.filter_by_nem_regions is not None
+            and self.filter_by_isp_sub_regions is not None
+        ):
+            raise ValueError(
+                "Cannot specify both filter_by_nem_regions and filter_by_isp_sub_regions"
+            )
+        return self
