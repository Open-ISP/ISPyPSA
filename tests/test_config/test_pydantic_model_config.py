--- conflicted
+++ resolved
@@ -233,12 +233,13 @@
     config["unserved_energy"] = {"generator_size_mw": "large"}  # Should be a float
     return config, ValidationError
 
-
-<<<<<<< HEAD
+  
 def invalid_both_region_filters(config):
     config["filter_by_nem_regions"] = ["NSW"]
     config["filter_by_isp_sub_regions"] = ["CNSW"]
-=======
+    return config, ValidationError
+    
+    
 def invalid_missing_parsed_workbook_cache(config):
     del config["paths"]["parsed_workbook_cache"]  # Required field
     return config, ValidationError
@@ -262,7 +263,6 @@
 
     if "PATH_TO_PARSED_TRACES" in os.environ:
         del os.environ["PATH_TO_PARSED_TRACES"]
->>>>>>> f38560b4
     return config, ValueError
 
 
@@ -296,14 +296,11 @@
         invalid_overlap,
         invalid_unserved_energy_cost,
         invalid_unserved_energy_generator_size,
-<<<<<<< HEAD
         invalid_both_region_filters,
-=======
         invalid_missing_parsed_workbook_cache,
         invalid_missing_run_directory,
         invalid_missing_workbook_path,
         invalid_env_variable_not_set,
->>>>>>> f38560b4
     ],
     ids=lambda f: f.__name__,  # Use function name as test ID
 )
@@ -357,7 +354,7 @@
     ModelConfig(**config)
 
 
-<<<<<<< HEAD
+
 def test_filter_by_nem_regions():
     """Test that filter_by_nem_regions accepts valid input."""
     config = get_valid_config()
@@ -385,7 +382,8 @@
     model = ModelConfig(**config)
     assert model.filter_by_nem_regions is None
     assert model.filter_by_isp_sub_regions is None
-=======
+
+    
 def test_base_paths_only():
     """Test that only the four base paths are present in the config."""
     config = get_valid_config()
@@ -404,4 +402,3 @@
     assert not hasattr(model.paths, "capacity_expansion_timeseries_location")
     assert not hasattr(model.paths, "operational_timeseries_location")
     assert not hasattr(model.paths, "pypsa_outputs_directory")
->>>>>>> f38560b4
